package org.web3j.mavenplugin;


import org.apache.commons.lang3.StringUtils;
import org.apache.maven.plugin.AbstractMojo;
import org.apache.maven.plugin.MojoExecutionException;
import org.apache.maven.plugins.annotations.LifecyclePhase;
import org.apache.maven.plugins.annotations.Mojo;
import org.apache.maven.plugins.annotations.Parameter;
import org.apache.maven.shared.model.fileset.FileSet;
import org.apache.maven.shared.model.fileset.util.FileSetManager;
import org.json.simple.JSONObject;
import org.json.simple.parser.JSONParser;
import org.json.simple.parser.ParseException;
import org.web3j.codegen.SolidityFunctionWrapper;
import org.web3j.mavenplugin.solidity.CompilerResult;
import org.web3j.mavenplugin.solidity.SolidityCompiler;

import java.io.IOException;
import java.nio.file.Files;
import java.nio.file.Path;
import java.nio.file.Paths;
import java.util.Collection;
import java.util.Collections;
import java.util.HashMap;
import java.util.HashSet;
import java.util.Map;
import java.util.Set;
import java.util.stream.Collectors;
import java.util.stream.Stream;


/**
 * Maven Plugin to generate the java classes out of the solidity contract files.
 */
@Mojo(name = "generate-sources",
        defaultPhase = LifecyclePhase.PROCESS_RESOURCES)
public class JavaClassGeneratorMojo extends AbstractMojo {

    private static final String DEFAULT_INCLUDE = "**/*.sol";
    private static final String DEFAULT_PACKAGE = "org.web3j.model";
    private static final String DEFAULT_SOURCE_DESTINATION = "src/main/java";
    private static final String DEFAULT_SOLIDITY_SOURCES = "src/main/resources";
    private static final String DEFAULT_OUTPUT_FORMAT = "java";

    @Parameter(property = "packageName", defaultValue = DEFAULT_PACKAGE)
    protected String packageName;

    @Parameter(property = "sourceDestination", defaultValue = DEFAULT_SOURCE_DESTINATION)
    protected String sourceDestination;

    @Parameter(property = "outputDirectory")
    protected SourceDestination outputDirectory = new SourceDestination();

    @Parameter(property = "soliditySourceFiles")
    protected FileSet soliditySourceFiles = new FileSet();

    @Parameter(property = "contract")
    protected Contract contract;

    @Parameter(property = "nativeJavaType", defaultValue = "true")
    protected boolean nativeJavaType;

    @Parameter(property = "pathPrefixes")
    protected String[] pathPrefixes = new String[0];

    @Parameter(property = "outputFormat", defaultValue = DEFAULT_OUTPUT_FORMAT)
    protected String outputFormat;

    private Path createPath(String destinationPath) throws IOException {
        Path path = Paths.get(destinationPath, packageName);

        if (Files.notExists(path)) {
            Files.createDirectories(path);
        }
        return path;
    }

    private Map<String, Map<String, String>> extractContracts(String result) throws MojoExecutionException {
<<<<<<< HEAD
        try {
            JSONParser jsonParser = new JSONParser();
            JSONObject jsonObject = (JSONObject) jsonParser.parse(result);
            JSONObject contracts = (JSONObject) jsonObject.get("contracts");

            if (contracts == null) {
                getLog().warn("no contracts found");
                return null;
            }

            Map<String, String> contractRemap = new HashMap<>();
            Set<String> keySet = new HashSet<String>(contracts.keySet());
            for (String contractFilename : keySet) {
                JSONObject contractMetadata = (JSONObject) contracts.get(contractFilename);
                Object metadata = contractMetadata.get("metadata");
                if (metadata == null || metadata.toString().length() == 0) {
                    contracts.remove(contractFilename);
                    continue;
                }
                getLog().debug("metadata:" + metadata);


                JSONObject metadataScript = (JSONObject) jsonParser.parse(metadata.toString());

                Object settingsMap = metadataScript.get("settings");
                if (settingsMap != null) {
                    Map<String, String> compilationTarget = ((Map<String, Map<String, String>>) settingsMap).get("compilationTarget");
                    if (compilationTarget != null) {
                        for (Map.Entry<String, String> entry : compilationTarget.entrySet()) {
                            String value = entry.getValue();
                            contractRemap.put(contractFilename, value);
                        }
                    }
                }
                JSONObject compiledContract = (JSONObject) contracts.remove(contractFilename);
                String contractName = contractRemap.get(contractFilename);
                contracts.put(contractName, compiledContract);
            }
            return contracts;
        } catch (ParseException e) {
            throw new MojoExecutionException("Could not parse SolC result", e);
=======
        JsonParser jsonParser = new JsonParser();
        Map<String, Object> json = jsonParser.parseJson(result);
        Map<String, Map<String, String>> contracts = (Map<String, Map<String, String>>) json.get("contracts");
        if (contracts == null) {
            getLog().warn("no contracts found");
            return null;
        }
        Map<String, String> contractRemap = new HashMap<>();
        for (String contractFilename : contracts.keySet()) {
            Map<String, String> contractMetadata = contracts.get(contractFilename);
            String metadata = contractMetadata.get("metadata");
            if (metadata == null || metadata.length() == 0) {
                contracts.remove(contractFilename);
                continue;
            }
            getLog().debug("metadata:" + metadata);
            Map<String, Object> metadataJson = jsonParser.parseJson(metadata);
            Object settingsMap = metadataJson.get("settings");
            // FIXME this generates java files for interfaces with >org.ethereum:solcJ-all:0.5.2 , because the compiler generates now metadata.
            if (settingsMap != null) {
                Map<String, String> compilationTarget = ((Map<String, Map<String, String>>) settingsMap).get("compilationTarget");
                if (compilationTarget != null) {
                    for (Map.Entry<String, String> entry : compilationTarget.entrySet()) {
                        String value = entry.getValue();
                        contractRemap.put(contractFilename, value);
                    }
                }
            }
            Map<String, String> compiledContract = contracts.remove(contractFilename);
            String contractName = contractRemap.get(contractFilename);
            contracts.put(contractName, compiledContract);
>>>>>>> 7431583c
        }
        return contracts;
    }

    private String parseSoliditySources(Collection<String> includedFiles) throws MojoExecutionException {
        if (includedFiles == null || includedFiles.isEmpty())
            return "{}";
        CompilerResult result = SolidityCompiler.getInstance(getLog()).compileSrc(
                soliditySourceFiles.getDirectory(),
                includedFiles,
                pathPrefixes,
                SolidityCompiler.Options.ABI,
                SolidityCompiler.Options.BIN,
                SolidityCompiler.Options.INTERFACE,
                SolidityCompiler.Options.METADATA
        );
        if (result.isFailed()) {
            throw new MojoExecutionException("Could not compile solidity files\n" + result.errors);
        }

        getLog().debug("\t\tResult:\t" + result.output);
        if (result.errors.contains("Warning:")) {
            getLog().info("\tCompile Warning:\n" + result.errors);
        } else {
            getLog().debug("\t\tError: \t" + result.errors);
        }
        return result.output;
    }

    private void processContractFile(Collection<String> files) throws MojoExecutionException {
        String result = parseSoliditySources(files);
        processResult(result, "\tNo Contract found in files '" + files + "'");
    }

    public void execute() throws MojoExecutionException {

        if (soliditySourceFiles.getDirectory() == null) {
            getLog().info("No solidity directory specified, using default directory [" + DEFAULT_SOLIDITY_SOURCES + "]");
            soliditySourceFiles.setDirectory(DEFAULT_SOLIDITY_SOURCES);
        }
        if (soliditySourceFiles.getIncludes().isEmpty()) {
            getLog().info("No solidity contracts specified, using the default [" + DEFAULT_INCLUDE + "]");
            soliditySourceFiles.setIncludes(Collections.singletonList(DEFAULT_INCLUDE));
        }

        String[] files = new FileSetManager().getIncludedFiles(soliditySourceFiles);
        if (files != null) {
            processContractFile(Stream.of(files)
                    .filter(f -> {
                        getLog().info("Adding to process '" + f + "'");
                        return true;
                    })
                    .collect(Collectors.toList()));
        }
    }

    private void generatedAbi(Map<String, String> contractResult, String contractName) {
        if (!StringUtils.containsIgnoreCase(outputFormat, "abi")) {
            return;
        }

        String abiJson = contractResult.get(SolidityCompiler.Options.ABI.getName());
        try {
            String filename = contractName + ".json";
            Path path = createPath(StringUtils.defaultString(outputDirectory.getAbi(), sourceDestination));
            Files.write(Paths.get(path.toString(), filename), abiJson.getBytes());
        } catch (IOException e) {
            getLog().error("Could not build abi file for contract '" + contractName + "'", e);
        }
    }

    private void generatedBin(Map<String, String> contractResult, String contractName) {
        if (!StringUtils.containsIgnoreCase(outputFormat, "bin")) {
            return;
        }

        String binJson = contractResult.get(SolidityCompiler.Options.BIN.getName());
        try {
            String filename = contractName + ".bin";
            Path path = createPath(StringUtils.defaultString(outputDirectory.getBin(), sourceDestination));

            Files.write(Paths.get(path.toString(), filename), binJson.getBytes());
        } catch (IOException e) {
            getLog().error("Could not build bin file for contract '" + contractName + "'", e);
        }
    }

    private void generatedJavaClass(Map<String, String> results, String contractName) throws IOException, ClassNotFoundException {
        if (!StringUtils.containsIgnoreCase(outputFormat, "java")) {
            return;
        }
        new SolidityFunctionWrapper(nativeJavaType).generateJavaFiles(
                contractName,
                results.get(SolidityCompiler.Options.BIN.getName()),
                results.get(SolidityCompiler.Options.ABI.getName()),
                StringUtils.defaultString(outputDirectory.getJava(), sourceDestination),
                packageName);
    }

    private void processResult(String result, String warnMsg) throws MojoExecutionException {
        Map<String, Map<String, String>> contracts = extractContracts(result);
        if (contracts == null) {
            getLog().warn(warnMsg);
            return;
        }
        for (String contractName : contracts.keySet()) {
            if (isFiltered(contractName)) {
                getLog().debug("\tContract '" + contractName + "' is filtered");
                continue;
            }
            try {
                Map<String, String> contractResult = contracts.get(contractName);
                generatedJavaClass(contractResult, contractName);
                generatedAbi(contractResult, contractName);
                generatedBin(contractResult, contractName);
                getLog().info("\tBuilt Class for contract '" + contractName + "'");
            } catch (ClassNotFoundException | IOException ioException) {
                getLog().error("Could not build java class for contract '" + contractName + "'", ioException);
            }
        }
    }

    private boolean isFiltered(String contractName) {
        if (contract == null) {
            return false;
        }

        if (contract.getExcludes() != null && !contract.getExcludes().isEmpty()) {
            return contract.getExcludes().contains(contractName);
        }

        if (contract.getIncludes() == null || contract.getIncludes().isEmpty()) {
            return false;
        } else {
            return !contract.getIncludes().contains(contractName);
        }
    }
}<|MERGE_RESOLUTION|>--- conflicted
+++ resolved
@@ -9,9 +9,6 @@
 import org.apache.maven.plugins.annotations.Parameter;
 import org.apache.maven.shared.model.fileset.FileSet;
 import org.apache.maven.shared.model.fileset.util.FileSetManager;
-import org.json.simple.JSONObject;
-import org.json.simple.parser.JSONParser;
-import org.json.simple.parser.ParseException;
 import org.web3j.codegen.SolidityFunctionWrapper;
 import org.web3j.mavenplugin.solidity.CompilerResult;
 import org.web3j.mavenplugin.solidity.SolidityCompiler;
@@ -23,12 +20,13 @@
 import java.util.Collection;
 import java.util.Collections;
 import java.util.HashMap;
-import java.util.HashSet;
 import java.util.Map;
-import java.util.Set;
 import java.util.stream.Collectors;
 import java.util.stream.Stream;
 
+import javax.script.ScriptEngine;
+import javax.script.ScriptEngineManager;
+import javax.script.ScriptException;
 
 /**
  * Maven Plugin to generate the java classes out of the solidity contract files.
@@ -77,49 +75,6 @@
     }
 
     private Map<String, Map<String, String>> extractContracts(String result) throws MojoExecutionException {
-<<<<<<< HEAD
-        try {
-            JSONParser jsonParser = new JSONParser();
-            JSONObject jsonObject = (JSONObject) jsonParser.parse(result);
-            JSONObject contracts = (JSONObject) jsonObject.get("contracts");
-
-            if (contracts == null) {
-                getLog().warn("no contracts found");
-                return null;
-            }
-
-            Map<String, String> contractRemap = new HashMap<>();
-            Set<String> keySet = new HashSet<String>(contracts.keySet());
-            for (String contractFilename : keySet) {
-                JSONObject contractMetadata = (JSONObject) contracts.get(contractFilename);
-                Object metadata = contractMetadata.get("metadata");
-                if (metadata == null || metadata.toString().length() == 0) {
-                    contracts.remove(contractFilename);
-                    continue;
-                }
-                getLog().debug("metadata:" + metadata);
-
-
-                JSONObject metadataScript = (JSONObject) jsonParser.parse(metadata.toString());
-
-                Object settingsMap = metadataScript.get("settings");
-                if (settingsMap != null) {
-                    Map<String, String> compilationTarget = ((Map<String, Map<String, String>>) settingsMap).get("compilationTarget");
-                    if (compilationTarget != null) {
-                        for (Map.Entry<String, String> entry : compilationTarget.entrySet()) {
-                            String value = entry.getValue();
-                            contractRemap.put(contractFilename, value);
-                        }
-                    }
-                }
-                JSONObject compiledContract = (JSONObject) contracts.remove(contractFilename);
-                String contractName = contractRemap.get(contractFilename);
-                contracts.put(contractName, compiledContract);
-            }
-            return contracts;
-        } catch (ParseException e) {
-            throw new MojoExecutionException("Could not parse SolC result", e);
-=======
         JsonParser jsonParser = new JsonParser();
         Map<String, Object> json = jsonParser.parseJson(result);
         Map<String, Map<String, String>> contracts = (Map<String, Map<String, String>>) json.get("contracts");
@@ -151,7 +106,6 @@
             Map<String, String> compiledContract = contracts.remove(contractFilename);
             String contractName = contractRemap.get(contractFilename);
             contracts.put(contractName, compiledContract);
->>>>>>> 7431583c
         }
         return contracts;
     }
